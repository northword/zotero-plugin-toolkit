--- conflicted
+++ resolved
@@ -1,13 +1,7 @@
-<<<<<<< HEAD
 import type React from "react";
 import type ReactDOM from "react-dom";
 import type { IntlProvider } from "react-intl";
-=======
-import React from "react";
-import ReactDOM from "react-dom";
-import { createRoot } from "react-dom/client";
-import { IntlProvider } from "react-intl";
->>>>>>> 48b42e15
+import type { createRoot } from "react-dom/client";
 import { BasicTool } from "../basic.js";
 
 /**
@@ -175,27 +169,6 @@
       }
     };
     if (!this.treeInstance) {
-<<<<<<< HEAD
-      const vtableProps = Object.assign({}, this.props, {
-        ref: (ref: VirtualizedTable) => (this.treeInstance = ref),
-      });
-      if (vtableProps.getRowData && !vtableProps.renderItem) {
-        Object.assign(vtableProps, {
-          renderItem: this.VirtualizedTable.makeRowRenderer(
-            vtableProps.getRowData,
-          ),
-        });
-      }
-      const elem = this.React.createElement(
-        this.IntlProvider,
-        { locale: Zotero.locale, messages: Zotero.Intl.strings },
-        this.React.createElement(this.VirtualizedTable, vtableProps),
-      );
-      const container = this.window.document.getElementById(this.containerId);
-      new Promise((resolve) =>
-        this.ReactDOM.render(elem, container, resolve as () => object),
-      )
-=======
       new Promise((resolve) => {
         const vtableProps = Object.assign({}, this.props, {
           ref: (ref: VirtualizedTable) => {
@@ -218,7 +191,6 @@
         const container = this.window.document.getElementById(this.containerId);
         this.ReactDOM.createRoot(container!).render(elem);
       })
->>>>>>> 48b42e15
         .then(() => {
           // Fix style manager showing partially blank until scrolled
           this.getGlobal("setTimeout")(() => {
